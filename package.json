{
  "name": "web3-provider-engine",
  "version": "8.1.7",
  "description": "",
  "repository": "https://github.com/MetaMask/provider-engine",
  "main": "index.js",
  "scripts": {
    "test": "node test/index.js",
    "bundle-zero": "browserify -s ZeroClientProvider -e zero.js > dist/ZeroClientProvider.js",
    "bundle-engine": "browserify -s ProviderEngine -e index.js > dist/ProviderEngine.js",
    "bundle": "mkdir -p ./dist && npm run bundle-engine && npm run bundle-zero"
  },
  "author": "",
  "license": "ISC",
  "dependencies": {
    "async": "^2.1.2",
    "clone": "^2.0.0",
    "ethereumjs-account": "^2.0.2",
    "ethereumjs-block": "^1.2.2",
<<<<<<< HEAD
    "ethereumjs-tx": "^1.1.0",
    "ethereumjs-util": "^5.0.1",
    "ethereumjs-vm": "^2.0.2",
=======
    "ethereumjs-tx": "^1.1.3",
    "ethereumjs-util": "^4.4.0",
    "ethereumjs-vm": "^1.4.0",
>>>>>>> 010c32ea
    "fake-merkle-patricia-tree": "^1.0.1",
    "isomorphic-fetch": "^2.2.0",
    "request": "^2.67.0",
    "semaphore": "^1.0.3",
    "solc": "^0.4.2",
    "tape": "^4.4.0",
    "web3": "^0.16.0",
    "xhr": "^2.2.0",
    "xtend": "^4.0.1"
  },
  "devDependencies": {
    "browserify": "^13.1.1"
  },
  "browser": {
    "request": false
  }
}<|MERGE_RESOLUTION|>--- conflicted
+++ resolved
@@ -17,15 +17,9 @@
     "clone": "^2.0.0",
     "ethereumjs-account": "^2.0.2",
     "ethereumjs-block": "^1.2.2",
-<<<<<<< HEAD
-    "ethereumjs-tx": "^1.1.0",
     "ethereumjs-util": "^5.0.1",
     "ethereumjs-vm": "^2.0.2",
-=======
     "ethereumjs-tx": "^1.1.3",
-    "ethereumjs-util": "^4.4.0",
-    "ethereumjs-vm": "^1.4.0",
->>>>>>> 010c32ea
     "fake-merkle-patricia-tree": "^1.0.1",
     "isomorphic-fetch": "^2.2.0",
     "request": "^2.67.0",
