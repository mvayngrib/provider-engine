{
  "name": "web3-provider-engine",
  "version": "14.1.0",
  "description": "",
  "repository": "https://github.com/MetaMask/provider-engine",
  "main": "index.js",
  "scripts": {
    "test": "node test/index.js",
    "prepublish": "npm run build && npm run bundle",
    "build": "babel zero.js index.js -d dist/es5 && babel subproviders -d dist/es5/subproviders && babel util -d dist/es5/util",
    "bundle": "mkdir -p ./dist && npm run bundle-engine && npm run bundle-zero",
    "bundle-zero": "browserify -s ZeroClientProvider -e zero.js -t [ babelify --presets [ es2015 ] ] > dist/ZeroClientProvider.js",
    "bundle-engine": "browserify -s ProviderEngine -e index.js -t [ babelify --presets [ es2015 ] ] > dist/ProviderEngine.js",
    "lint": "eslint --quiet --ignore-path .gitignore ."
  },
  "author": "",
  "license": "MIT",
  "dependencies": {
    "async": "^2.5.0",
    "backoff": "^2.5.0",
    "clone": "^2.0.0",
    "cross-fetch": "^2.1.0",
    "eth-block-tracker": "^3.0.0",
    "eth-json-rpc-infura": "^3.1.0",
    "eth-sig-util": "^1.4.2",
    "ethereumjs-block": "^1.2.2",
    "ethereumjs-tx": "^1.2.0",
    "ethereumjs-util": "^5.1.5",
    "ethereumjs-vm": "^2.3.4",
    "json-rpc-error": "^2.0.0",
    "json-stable-stringify": "^1.0.1",
    "promise-to-callback": "^1.0.0",
    "readable-stream": "^2.2.9",
    "request": "^2.85.0",
    "semaphore": "^1.0.3",
    "xhr": "^2.2.0",
    "ws": "^5.1.1",
    "xtend": "^4.0.1"
  },
  "devDependencies": {
    "babel-cli": "^6.26.0",
    "babel-preset-es2015": "^6.24.1",
    "babel-preset-stage-0": "^6.24.1",
    "browserify": "^16.1.1",
<<<<<<< HEAD
    "eslint": "^4.19.1",
=======
    "tape": "^4.4.0",
>>>>>>> 2e8a011f
    "ethjs": "^0.3.6"
  },
  "browser": {
    "request": false,
    "ws": false
  }
}<|MERGE_RESOLUTION|>--- conflicted
+++ resolved
@@ -42,11 +42,8 @@
     "babel-preset-es2015": "^6.24.1",
     "babel-preset-stage-0": "^6.24.1",
     "browserify": "^16.1.1",
-<<<<<<< HEAD
     "eslint": "^4.19.1",
-=======
     "tape": "^4.4.0",
->>>>>>> 2e8a011f
     "ethjs": "^0.3.6"
   },
   "browser": {
